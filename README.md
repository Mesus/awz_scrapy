# awz_scrapy

<<<<<<< HEAD
``` Amazon product scraper, integrated with Clash proxy ```
- CGO_ENABLED=0 GOOS=linux go build -a -installsuffix cgo -o awesome . 
=======
``` Amazon product scraper, integrated with Clash proxy ```
>>>>>>> c50debde
<|MERGE_RESOLUTION|>--- conflicted
+++ resolved
@@ -1,8 +1,5 @@
 # awz_scrapy
 
-<<<<<<< HEAD
 ``` Amazon product scraper, integrated with Clash proxy ```
+
 - CGO_ENABLED=0 GOOS=linux go build -a -installsuffix cgo -o awesome . 
-=======
-``` Amazon product scraper, integrated with Clash proxy ```
->>>>>>> c50debde
